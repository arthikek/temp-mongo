--- conflicted
+++ resolved
@@ -8,11 +8,7 @@
     let_assert!(Ok(mongo) = TempMongo::new().await); //new mongo instance
     println!("Temporary directory: {}", mongo.directory().display()); //directory().display() --> gets path to temp state directory and displays it
 
-<<<<<<< HEAD
-    let database = mongo.client().database("test"); // calls database method on mongo instance and passes in "test" as the database name
-=======
     let database = mongo.client().database("test_example_1"); // calls database method on mongo instance and passes in "test" as the database name
->>>>>>> 62b1e69c
     let collection = database.collection::<Document>("animals"); // calls collection method on database and passes in "animals" as the collection name
 
     let_assert!(
@@ -56,33 +52,6 @@
         mongodb::bson::doc! {"name": "Alice", "age": 30},
         mongodb::bson::doc! {"name": "Bob", "age": 25},
     ];
-<<<<<<< HEAD
-    let mut seed_data = mongo.seed().new_in("test_db2", "trex", documents);
-
-    match mongo.seed_data(&seed_data).await {
-        Ok(_) => println!("Data seeded successfully."),
-        Err(e) => println!("Error seeding data: {:?}", e),
-    }
-
-    // Option 2: Using seeder via excel
-    //seeding data into mongodb instance
-    let path = std::path::Path::new("./spreadsheet.xlsx");
-    let excel = mongo.seed().from_excel(path, "Blad1").unwrap();
-    seed_data = mongo.seed().new_in("test_db2", "trex", excel);
-
-    //seeding data into mongodb instance
-    match mongo.seed_data(&seed_data).await {
-        Ok(_) => println!("Data seeded successfully."),
-        Err(e) => println!("Error seeding data: {:?}", e),
-    }
-
-    // Advanced printing
-    match mongo.print_documents("test_db2", "trex").await {
-        Ok(_) => println!("Data succesfully retrieved."),
-        Err(e) => println!("Error retrieving data: {:?}", e),
-    };
-
-=======
 
     let prepared_seed_data = mongo.prepare_seed_document("test_example_1_excel", "trex", documents);
 
@@ -97,6 +66,5 @@
         Err(e) => println!("Error retrieving data: {:?}", e),
     };
 
->>>>>>> 62b1e69c
     assert!(let Ok(()) = mongo.kill_and_clean().await); //kills the server and removes the temp state directory
 }