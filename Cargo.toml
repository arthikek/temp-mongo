--- conflicted
+++ resolved
@@ -23,15 +23,9 @@
 serde = { version = "1.0", features = ["derive"] }
 serde_json = "1.0"
 calamine = "0.23.1"
-<<<<<<< HEAD
-docker-api = "0.14.0"
-bollard = "0.15.0"
-tokio = "1.34.0"
-=======
 tokio = { version = "1.0.0", features = ["rt", "rt-multi-thread", "macros"] }
 cmd_lib = "1.9.3"
 rand = "0.8.5"
->>>>>>> 62b1e69c
 
 
 [dev-dependencies]
