use crate::error::ErrorInner;
use crate::util::{DataSeeder, KillOnDrop, PortGenerator, TempDir};
use crate::Error;
use futures_util::stream::TryStreamExt;
use mongodb::bson::Document;
use mongodb::options::{ClientOptions, ServerAddress};
use std::ffi::{OsStr, OsString};
use std::path::{Path, PathBuf};
use std::process::{Command, Stdio};
use std::time::Duration;
use tokio::time::sleep;

/// A temporary MongoDB instance.
///
/// All state of the MongoDB instance is stored in a temporary directory.
/// Unless disabled, the temporary directory is deleted when this object is dropped.
pub struct TempMongo {
    tempdir: TempDir,
    socket_path: PathBuf,
    log_path: PathBuf,
    client: mongodb::Client,
    server: KillOnDrop,
    seed: DataSeeder,
}

impl std::fmt::Debug for TempMongo {
    fn fmt(&self, f: &mut std::fmt::Formatter<'_>) -> std::fmt::Result {
        f.debug_struct("TempMongo")
            .field("tempdir", &self.tempdir.path())
            .field("socket_path", &self.socket_path())
            .field("log_path", &self.log_path())
            .field("server_pid", &self.server.id())
            .finish_non_exhaustive()
    }
}

impl TempMongo {
<<<<<<< HEAD
    /// Spawn a new MongoDB instance with default port configuration.
    pub async fn new() -> Result<Self, Error> {
        Self::from_builder(&TempMongoBuilder::new()).await
    }

    /// Create a builder to customize your [`TempMongo`].
    ///
    /// After configuring the desirec options, run [`TempMongoBuilder::spawn()`].
    pub fn builder() -> TempMongoBuilder {
        TempMongoBuilder::new()
    }

    /// Get the PID of the MongoDB process.
    pub fn process_id(&self) -> u32 {
        self.server.id()
    }

    /// Get the path of the temporary state directory.
    pub fn directory(&self) -> &Path {
        self.tempdir.path()
    }

    /// Get the path of the listening socket of the MongoDB instance.
    pub fn socket_path(&self) -> &Path {
        &self.socket_path
    }

    /// Get the path of the log file of the MongoDB instance.
    pub fn log_path(&self) -> &Path {
        &self.log_path
    }

    /// Prepare seed document row with &str for db name and collection name into mongoDB database instance
    pub fn prepare_seed_document(
        &self,
        database_name: &str,
        collection_name: &str,
        documents: Vec<Document>,
    ) -> DataSeeder {
        self.seed.new_in(database_name, collection_name, documents)
    }

    /// Prepare seed document row with &String for db name and collection name into mongoDB database instance
    pub fn prepare_seed_document_string(
        &self,
        database_name: &String,
        collection_name: &String,
        documents: Vec<Document>,
    ) -> DataSeeder {
        self.seed
            .new_in_with_string(database_name, collection_name, documents)
    }

    /// Seed document into MongoDB database
    /// # Arguments
    /// * `seed_data` - The seed data to insert into the database
    pub async fn seed_document(&self, seed_data: &DataSeeder) -> mongodb::error::Result<()> {
        seed_data.seed_document(&self.client).await
    }

    /// Get a client for the MongDB instance.
    ///
    /// This returns a client by reference,
    /// but it can be cloned and sent to other threads or tasks if needed.
    pub fn client(&self) -> &mongodb::Client {
        &self.client
    }

    /// Enable or disable clean-up of the temporary directory when this object is dropped.
    pub fn set_clean_on_drop(&mut self, clean_on_drop: bool) {
        self.tempdir.set_clean_on_drop(clean_on_drop);
    }

    /// Kill the server and remove the temporary state directory on the filesystem.
    ///
    /// Note that the server will also be killed when this object is dropped,
    /// and unless disabled, the temporary state directory will be removed by the [`Drop`] implementation too.
    ///
    /// This function ignores the value of `clean_on_drop`.
    /// It also allows for better error handling compared to just dropping the object.
    pub async fn kill_and_clean(mut self) -> Result<(), Error> {
        self.client.shutdown_immediate().await;
        self.server.kill().map_err(ErrorInner::KillServer)?;
        sleep(Duration::from_millis(50)).await;

        let path = self.tempdir.path().to_owned();
        self.tempdir
            .close()
            .map_err(|e| ErrorInner::CleanDir(path, e))?;
        Ok(())
    }

    /// Kill the server, but leave the temporary state directory on the filesystem.
    ///
    /// Note that the server will also be killed when this object is dropped.
    ///
    /// This function ignores the value of `clean_on_drop`.
    /// It also allows for better error handling compared to just dropping the object.
    pub async fn kill_no_clean(mut self) -> Result<(), Error> {
        let _path = self.tempdir.into_path();
        self.client.shutdown_immediate().await;
        self.server.kill().map_err(ErrorInner::KillServer)?;
        Ok(())
    }

    /// Advanced printing of documents in a collection
    /// # Arguments
    /// * `db_name` - The name of the database
    /// * `collection_name` - The name of the collection
    /// # Errors
    /// Returns an error if any MongoDB operation fails during the printing process.
    pub async fn print_documents(
        &self,
        db_name: &str,
        collection_name: &str,
    ) -> mongodb::error::Result<()> {
        let collection = self.client.database(db_name).collection(collection_name);

        // Query the collection for all documents
        let mut cursor = collection.find(None, None).await?;

        // Iterate over the documents in the cursor and print them
        while let Some(result) = cursor.try_next().await? {
            let document: mongodb::bson::Document = result;
            println!("{:?}", document);
        }

        Ok(())
    }
    /// Creates a temporary directory and spawns a MongoDB server based on the configuration
    /// provided by the `TempMongoBuilder` object. This function is designed to be cross-platform,
    /// supporting both Windows and Unix-based systems (Linux/macOS). It configures the MongoDB
    /// server and client differently depending on the operating system to ensure compatibility.
    ///
    /// # Arguments
    /// * `builder` - A reference to `TempMongoBuilder` used for configuring the MongoDB instance.
    ///
    /// # Returns
    /// A `Result` which, on success, contains the `Self` instance representing the running MongoDB
    /// server and its associated configuration. On failure, it returns an `Error` detailing the issue.
    ///
    /// # Errors
    /// This function can return errors related to creating temporary directories, starting the MongoDB
    /// server, and configuring the MongoDB client.
    async fn from_builder(builder: &TempMongoBuilder) -> Result<Self, Error> {
        let tempdir = builder.make_temp_dir().map_err(ErrorInner::MakeTempDir)?;
        let db_dir = tempdir.path().join("db");
        let log_path = tempdir.path().join("mongod.log");
        let seed = DataSeeder::new();

        std::fs::create_dir(&db_dir).map_err(|e| ErrorInner::MakeDbDir(db_dir.clone(), e))?;

        let server_address: String;
        let socket_path: PathBuf;

        #[cfg(windows)]
        {
            server_address = "localhost".to_string();
            socket_path = PathBuf::from(&server_address);
        }
        #[cfg(unix)]
        {
            // For Unix-based systems: Use Unix socket for MongoDB
            server_address = tempdir.path().join("mongod.sock").display().to_string();
            socket_path = PathBuf::from(&server_address);
        }

        let mut port_generator = PortGenerator::new();
        let random_port = port_generator.generate();

        let mongodb_port = random_port.selected_port().ok_or_else(|| {
            let error: ErrorInner = ErrorInner::Port.into();
            eprintln!("Error: {}", error);
            error
        })?;

        //TODO: Add some error handling when spawning the service
        //We might need to hide away the spawning of the server in a new class
        let server = Command::new(builder.get_command())
            .arg("--bind_ip")
            .arg(&server_address)
            .arg("--dbpath")
            .arg(&db_dir)
            .arg("--logpath")
            .arg(&log_path)
            .arg("--noauth")
            .arg("--port")
            .arg(mongodb_port.to_string())
            .stdout(Stdio::piped())
            .stderr(Stdio::piped())
            .spawn()
            .map_err(|e| ErrorInner::SpawnServer(builder.get_command_string(), e))?;

        let server = KillOnDrop::new(server);

        let mut hosts = Vec::new();

        #[cfg(unix)]
        {
            // For Unix-like systems, use a Unix socket
            hosts.push(ServerAddress::Unix {
                path: socket_path.clone(),
            });

            // Debugging: Print the Unix socket path
            println!(
                "Using Unix socket for MongoDB connection: {:?}",
                socket_path
            );
        }

        #[cfg(windows)]
        {
            hosts.push(ServerAddress::Tcp {
                host: "localhost".parse().unwrap(),
                port: Some(mongodb_port),
            });
        }

        let client_options = ClientOptions::builder()
            .hosts(hosts)
            .connect_timeout(Duration::from_millis(100))
            .direct_connection(true)
            .build();

        let client = mongodb::Client::with_options(client_options.clone())
            .map_err(|e| ErrorInner::Connect(server_address.clone(), e))?;

        client
            .list_databases(None, None)
            .await
            .map_err(|e| ErrorInner::Connect(server_address, e))?;

        Ok(Self {
            tempdir,
            socket_path,
            log_path,
            server,
            client,
            seed,
        })
    }
=======
	/// Spawn a new MongoDB instance with default port configuration.
	pub async fn new() -> Result<Self, Error> {
		Self::from_builder(&TempMongoBuilder::new()).await
	}

	/// Create a builder to customize your [`TempMongo`].
	///
	/// After configuring the desirec options, run [`TempMongoBuilder::spawn()`].
	pub fn builder() -> TempMongoBuilder {
		TempMongoBuilder::new()
	}

	/// Get the PID of the MongoDB process.
	pub fn process_id(&self) -> u32 {
		self.server.id()
	}

	/// Get the path of the temporary state directory.
	pub fn directory(&self) -> &Path {
		self.tempdir.path()
	}

	/// Get the path of the listening socket of the MongoDB instance.
	pub fn socket_path(&self) -> &Path {
		&self.socket_path
	}

	/// Get the path of the log file of the MongoDB instance.
	pub fn log_path(&self) -> &Path {
		&self.log_path
	}

	/// Prepare seed document row with &str for db name and collection name into mongoDB database instance
	pub fn prepare_seed_document(
		&self,
		database_name: &str,
		collection_name: &str,
		documents: Vec<Document>,
	) -> DataSeeder {
		self.seed.new_in(database_name, collection_name, documents)
	}

	/// Prepare seed document row with &String for db name and collection name into mongoDB database instance
	pub fn prepare_seed_document_string(
		&self,
		database_name: &String,
		collection_name: &String,
		documents: Vec<Document>,
	) -> DataSeeder {
		self.seed
			.new_in_with_string(database_name, collection_name, documents)
	}

	/// Seed document into MongoDB database
	/// # Arguments
	/// * `seed_data` - The seed data to insert into the database
	pub async fn load_document(&self, seed_data: &DataSeeder) -> mongodb::error::Result<()> {
		seed_data.seed_document(&self.client).await
	}

	/// Get a client for the MongDB instance.
	///
	/// This returns a client by reference,
	/// but it can be cloned and sent to other threads or tasks if needed.
	pub fn client(&self) -> &mongodb::Client {
		&self.client
	}

	/// Enable or disable clean-up of the temporary directory when this object is dropped.
	pub fn set_clean_on_drop(&mut self, clean_on_drop: bool) {
		self.tempdir.set_clean_on_drop(clean_on_drop);
	}

	/// Kill the server and remove the temporary state directory on the filesystem.
	///
	/// Note that the server will also be killed when this object is dropped,
	/// and unless disabled, the temporary state directory will be removed by the [`Drop`] implementation too.
	///
	/// This function ignores the value of `clean_on_drop`.
	/// It also allows for better error handling compared to just dropping the object.
	pub async fn kill_and_clean(mut self) -> Result<(), Error> {
		self.client.shutdown_immediate().await;
		self.server.kill().map_err(ErrorInner::KillServer)?;
		sleep(Duration::from_millis(50)).await;

		let path = self.tempdir.path().to_owned();
		self.tempdir
			.close()
			.map_err(|e| ErrorInner::CleanDir(path, e))?;
		Ok(())
	}

	/// Kill the server, but leave the temporary state directory on the filesystem.
	///
	/// Note that the server will also be killed when this object is dropped.
	///
	/// This function ignores the value of `clean_on_drop`.
	/// It also allows for better error handling compared to just dropping the object.
	pub async fn kill_no_clean(mut self) -> Result<(), Error> {
		let _path = self.tempdir.into_path();
		self.client.shutdown_immediate().await;
		self.server.kill().map_err(ErrorInner::KillServer)?;
		Ok(())
	}

	/// Advanced printing of documents in a collection
	/// # Arguments
	/// * `db_name` - The name of the database
	/// * `collection_name` - The name of the collection
	/// # Errors
	/// Returns an error if any MongoDB operation fails during the printing process.
	pub async fn print_documents(
		&self,
		db_name: &str,
		collection_name: &str,
	) -> mongodb::error::Result<()> {
		let collection = self.client.database(db_name).collection(collection_name);

		// Query the collection for all documents
		let mut cursor = collection.find(None, None).await?;

		// Iterate over the documents in the cursor and print them
		while let Some(result) = cursor.try_next().await? {
			let document: mongodb::bson::Document = result;
			println!("{:?}", document);
		}

		Ok(())
	}
	/// Creates a temporary directory and spawns a MongoDB server based on the configuration
	/// provided by the `TempMongoBuilder` object. This function is designed to be cross-platform,
	/// supporting both Windows and Unix-based systems (Linux/macOS). It configures the MongoDB
	/// server and client differently depending on the operating system to ensure compatibility.
	///
	/// # Arguments
	/// * `builder` - A reference to `TempMongoBuilder` used for configuring the MongoDB instance.
	///
	/// # Returns
	/// A `Result` which, on success, contains the `Self` instance representing the running MongoDB
	/// server and its associated configuration. On failure, it returns an `Error` detailing the issue.
	///
	/// # Errors
	/// This function can return errors related to creating temporary directories, starting the MongoDB
	/// server, and configuring the MongoDB client.
	async fn from_builder(builder: &TempMongoBuilder) -> Result<Self, Error> {
		let tempdir = builder.make_temp_dir().map_err(ErrorInner::MakeTempDir)?;
		let db_dir = tempdir.path().join("db");
		let log_path = tempdir.path().join("mongod.log");
		let seed = DataSeeder::new();

		std::fs::create_dir(&db_dir).map_err(|e| ErrorInner::MakeDbDir(db_dir.clone(), e))?;

		let server_address: String;
		let socket_path: PathBuf;

		#[cfg(windows)]
		{
			server_address = "localhost".to_string();
			socket_path = PathBuf::from(&server_address);
		}
		#[cfg(unix)]
		{
			// For Unix-based systems: Use Unix socket for MongoDB
			server_address = tempdir.path().join("mongod.sock").display().to_string();
			socket_path = PathBuf::from(&server_address);
		}

		let mut port_generator = PortGenerator::new();
		let random_port = port_generator.generate();

		let mongodb_port = random_port.selected_port().ok_or_else(|| {
			let error: ErrorInner = ErrorInner::Port.into();
			eprintln!("Error: {}", error);
			error
		})?;

		//TODO: Add some error handling when spawning the service
		//We might need to hide away the spawning of the server in a new class
		let server = Command::new(builder.get_command())
			.arg("--bind_ip")
			.arg(&server_address)
			.arg("--dbpath")
			.arg(&db_dir)
			.arg("--logpath")
			.arg(&log_path)
			.arg("--noauth")
			.arg("--port")
			.arg(mongodb_port.to_string())
			.stdout(Stdio::piped())
			.stderr(Stdio::piped())
			.spawn()
			.map_err(|e| ErrorInner::SpawnServer(builder.get_command_string(), e))?;

		let server = KillOnDrop::new(server);

		let mut hosts = Vec::new();

		#[cfg(unix)]
		{
			// For Unix-like systems, use a Unix socket
			hosts.push(ServerAddress::Unix {
				path: socket_path.clone(),
			});

			// Debugging: Print the Unix socket path
			println!(
				"Using Unix socket for MongoDB connection: {:?}",
				socket_path
			);
		}

		#[cfg(windows)]
		{
			hosts.push(ServerAddress::Tcp {
				host: "localhost".parse().unwrap(),
				port: Some(mongodb_port),
			});
		}

		let client_options = ClientOptions::builder()
			.hosts(hosts)
			.connect_timeout(Duration::from_millis(100))
			.direct_connection(true)
			.build();

		let client = mongodb::Client::with_options(client_options.clone())
			.map_err(|e| ErrorInner::Connect(server_address.clone(), e))?;

		client
			.list_databases(None, None)
			.await
			.map_err(|e| ErrorInner::Connect(server_address, e))?;

		Ok(Self {
			tempdir,
			socket_path,
			log_path,
			server,
			client,
			seed,
		})
	}
>>>>>>> 9cb096e1
}
/// Builder for customizing your [`TempMongo`] object.
///
/// After configuring the desirec options, run [`TempMongoBuilder::spawn()`].
#[derive(Debug)]
pub struct TempMongoBuilder {
    /// The parent directory for the temporary directory.
    ///
    /// Use the system default if set to `None`.
    parent_directory: Option<PathBuf>,

    /// Clean up the temprorary directory when the [`TempMongo`] object is dropped.
    clean_on_drop: bool,

    /// The mongdb command to execute.
    command: Option<OsString>,
}

impl TempMongoBuilder {
    /// Create a new builder.
    pub fn new() -> Self {
        Self {
            parent_directory: None,
            command: None,
            clean_on_drop: true,
        }
    }

    /// Spawn the MongoDB server and connect to it.
    pub async fn spawn(&self) -> Result<TempMongo, Error> {
        TempMongo::from_builder(self).await
    }

    /// Enable or disable cleaning of the temporary state directory when the [`TempMongo`] object is dropped.
    ///
    /// This can also be changed after creation with [`TempMongo::set_clean_on_drop()`].
    pub fn clean_on_drop(mut self, clean_on_drop: bool) -> Self {
        self.clean_on_drop = clean_on_drop;
        self
    }

    /// Overwrite the `mongod` command to run.
    ///
    /// Can be used to run a `mongod` binary from an alternative location.
    pub fn mongod_command(mut self, command: impl Into<OsString>) -> Self {
        self.command = Some(command.into());
        self
    }

    /// Get the command to execute to run MongoDB.
    pub fn get_command(&self) -> &OsStr {
        self.command.as_deref().unwrap_or("mongod".as_ref())
    }

    /// Get the command to execute to run MongDB as a string, for diagnostic purposes.
    pub fn get_command_string(&self) -> String {
        self.get_command().to_string_lossy().into()
    }

    /// Create a temporary directory according to the configuration of the builder.
    fn make_temp_dir(&self) -> std::io::Result<TempDir> {
        match &self.parent_directory {
            Some(dir) => TempDir::new_in(dir, self.clean_on_drop),
            None => TempDir::new(self.clean_on_drop),
        }
    }
}

impl Default for TempMongoBuilder {
    fn default() -> Self {
        Self::new()
    }
}<|MERGE_RESOLUTION|>--- conflicted
+++ resolved
@@ -35,7 +35,6 @@
 }
 
 impl TempMongo {
-<<<<<<< HEAD
     /// Spawn a new MongoDB instance with default port configuration.
     pub async fn new() -> Result<Self, Error> {
         Self::from_builder(&TempMongoBuilder::new()).await
@@ -89,12 +88,12 @@
             .new_in_with_string(database_name, collection_name, documents)
     }
 
-    /// Seed document into MongoDB database
-    /// # Arguments
-    /// * `seed_data` - The seed data to insert into the database
-    pub async fn seed_document(&self, seed_data: &DataSeeder) -> mongodb::error::Result<()> {
-        seed_data.seed_document(&self.client).await
-    }
+	/// Seed document into MongoDB database
+	/// # Arguments
+	/// * `seed_data` - The seed data to insert into the database
+	pub async fn load_document(&self, seed_data: &DataSeeder) -> mongodb::error::Result<()> {
+		seed_data.seed_document(&self.client).await
+	}
 
     /// Get a client for the MongDB instance.
     ///
@@ -278,250 +277,6 @@
             seed,
         })
     }
-=======
-	/// Spawn a new MongoDB instance with default port configuration.
-	pub async fn new() -> Result<Self, Error> {
-		Self::from_builder(&TempMongoBuilder::new()).await
-	}
-
-	/// Create a builder to customize your [`TempMongo`].
-	///
-	/// After configuring the desirec options, run [`TempMongoBuilder::spawn()`].
-	pub fn builder() -> TempMongoBuilder {
-		TempMongoBuilder::new()
-	}
-
-	/// Get the PID of the MongoDB process.
-	pub fn process_id(&self) -> u32 {
-		self.server.id()
-	}
-
-	/// Get the path of the temporary state directory.
-	pub fn directory(&self) -> &Path {
-		self.tempdir.path()
-	}
-
-	/// Get the path of the listening socket of the MongoDB instance.
-	pub fn socket_path(&self) -> &Path {
-		&self.socket_path
-	}
-
-	/// Get the path of the log file of the MongoDB instance.
-	pub fn log_path(&self) -> &Path {
-		&self.log_path
-	}
-
-	/// Prepare seed document row with &str for db name and collection name into mongoDB database instance
-	pub fn prepare_seed_document(
-		&self,
-		database_name: &str,
-		collection_name: &str,
-		documents: Vec<Document>,
-	) -> DataSeeder {
-		self.seed.new_in(database_name, collection_name, documents)
-	}
-
-	/// Prepare seed document row with &String for db name and collection name into mongoDB database instance
-	pub fn prepare_seed_document_string(
-		&self,
-		database_name: &String,
-		collection_name: &String,
-		documents: Vec<Document>,
-	) -> DataSeeder {
-		self.seed
-			.new_in_with_string(database_name, collection_name, documents)
-	}
-
-	/// Seed document into MongoDB database
-	/// # Arguments
-	/// * `seed_data` - The seed data to insert into the database
-	pub async fn load_document(&self, seed_data: &DataSeeder) -> mongodb::error::Result<()> {
-		seed_data.seed_document(&self.client).await
-	}
-
-	/// Get a client for the MongDB instance.
-	///
-	/// This returns a client by reference,
-	/// but it can be cloned and sent to other threads or tasks if needed.
-	pub fn client(&self) -> &mongodb::Client {
-		&self.client
-	}
-
-	/// Enable or disable clean-up of the temporary directory when this object is dropped.
-	pub fn set_clean_on_drop(&mut self, clean_on_drop: bool) {
-		self.tempdir.set_clean_on_drop(clean_on_drop);
-	}
-
-	/// Kill the server and remove the temporary state directory on the filesystem.
-	///
-	/// Note that the server will also be killed when this object is dropped,
-	/// and unless disabled, the temporary state directory will be removed by the [`Drop`] implementation too.
-	///
-	/// This function ignores the value of `clean_on_drop`.
-	/// It also allows for better error handling compared to just dropping the object.
-	pub async fn kill_and_clean(mut self) -> Result<(), Error> {
-		self.client.shutdown_immediate().await;
-		self.server.kill().map_err(ErrorInner::KillServer)?;
-		sleep(Duration::from_millis(50)).await;
-
-		let path = self.tempdir.path().to_owned();
-		self.tempdir
-			.close()
-			.map_err(|e| ErrorInner::CleanDir(path, e))?;
-		Ok(())
-	}
-
-	/// Kill the server, but leave the temporary state directory on the filesystem.
-	///
-	/// Note that the server will also be killed when this object is dropped.
-	///
-	/// This function ignores the value of `clean_on_drop`.
-	/// It also allows for better error handling compared to just dropping the object.
-	pub async fn kill_no_clean(mut self) -> Result<(), Error> {
-		let _path = self.tempdir.into_path();
-		self.client.shutdown_immediate().await;
-		self.server.kill().map_err(ErrorInner::KillServer)?;
-		Ok(())
-	}
-
-	/// Advanced printing of documents in a collection
-	/// # Arguments
-	/// * `db_name` - The name of the database
-	/// * `collection_name` - The name of the collection
-	/// # Errors
-	/// Returns an error if any MongoDB operation fails during the printing process.
-	pub async fn print_documents(
-		&self,
-		db_name: &str,
-		collection_name: &str,
-	) -> mongodb::error::Result<()> {
-		let collection = self.client.database(db_name).collection(collection_name);
-
-		// Query the collection for all documents
-		let mut cursor = collection.find(None, None).await?;
-
-		// Iterate over the documents in the cursor and print them
-		while let Some(result) = cursor.try_next().await? {
-			let document: mongodb::bson::Document = result;
-			println!("{:?}", document);
-		}
-
-		Ok(())
-	}
-	/// Creates a temporary directory and spawns a MongoDB server based on the configuration
-	/// provided by the `TempMongoBuilder` object. This function is designed to be cross-platform,
-	/// supporting both Windows and Unix-based systems (Linux/macOS). It configures the MongoDB
-	/// server and client differently depending on the operating system to ensure compatibility.
-	///
-	/// # Arguments
-	/// * `builder` - A reference to `TempMongoBuilder` used for configuring the MongoDB instance.
-	///
-	/// # Returns
-	/// A `Result` which, on success, contains the `Self` instance representing the running MongoDB
-	/// server and its associated configuration. On failure, it returns an `Error` detailing the issue.
-	///
-	/// # Errors
-	/// This function can return errors related to creating temporary directories, starting the MongoDB
-	/// server, and configuring the MongoDB client.
-	async fn from_builder(builder: &TempMongoBuilder) -> Result<Self, Error> {
-		let tempdir = builder.make_temp_dir().map_err(ErrorInner::MakeTempDir)?;
-		let db_dir = tempdir.path().join("db");
-		let log_path = tempdir.path().join("mongod.log");
-		let seed = DataSeeder::new();
-
-		std::fs::create_dir(&db_dir).map_err(|e| ErrorInner::MakeDbDir(db_dir.clone(), e))?;
-
-		let server_address: String;
-		let socket_path: PathBuf;
-
-		#[cfg(windows)]
-		{
-			server_address = "localhost".to_string();
-			socket_path = PathBuf::from(&server_address);
-		}
-		#[cfg(unix)]
-		{
-			// For Unix-based systems: Use Unix socket for MongoDB
-			server_address = tempdir.path().join("mongod.sock").display().to_string();
-			socket_path = PathBuf::from(&server_address);
-		}
-
-		let mut port_generator = PortGenerator::new();
-		let random_port = port_generator.generate();
-
-		let mongodb_port = random_port.selected_port().ok_or_else(|| {
-			let error: ErrorInner = ErrorInner::Port.into();
-			eprintln!("Error: {}", error);
-			error
-		})?;
-
-		//TODO: Add some error handling when spawning the service
-		//We might need to hide away the spawning of the server in a new class
-		let server = Command::new(builder.get_command())
-			.arg("--bind_ip")
-			.arg(&server_address)
-			.arg("--dbpath")
-			.arg(&db_dir)
-			.arg("--logpath")
-			.arg(&log_path)
-			.arg("--noauth")
-			.arg("--port")
-			.arg(mongodb_port.to_string())
-			.stdout(Stdio::piped())
-			.stderr(Stdio::piped())
-			.spawn()
-			.map_err(|e| ErrorInner::SpawnServer(builder.get_command_string(), e))?;
-
-		let server = KillOnDrop::new(server);
-
-		let mut hosts = Vec::new();
-
-		#[cfg(unix)]
-		{
-			// For Unix-like systems, use a Unix socket
-			hosts.push(ServerAddress::Unix {
-				path: socket_path.clone(),
-			});
-
-			// Debugging: Print the Unix socket path
-			println!(
-				"Using Unix socket for MongoDB connection: {:?}",
-				socket_path
-			);
-		}
-
-		#[cfg(windows)]
-		{
-			hosts.push(ServerAddress::Tcp {
-				host: "localhost".parse().unwrap(),
-				port: Some(mongodb_port),
-			});
-		}
-
-		let client_options = ClientOptions::builder()
-			.hosts(hosts)
-			.connect_timeout(Duration::from_millis(100))
-			.direct_connection(true)
-			.build();
-
-		let client = mongodb::Client::with_options(client_options.clone())
-			.map_err(|e| ErrorInner::Connect(server_address.clone(), e))?;
-
-		client
-			.list_databases(None, None)
-			.await
-			.map_err(|e| ErrorInner::Connect(server_address, e))?;
-
-		Ok(Self {
-			tempdir,
-			socket_path,
-			log_path,
-			server,
-			client,
-			seed,
-		})
-	}
->>>>>>> 9cb096e1
 }
 /// Builder for customizing your [`TempMongo`] object.
 ///
