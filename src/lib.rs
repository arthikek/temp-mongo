--- conflicted
+++ resolved
@@ -36,12 +36,7 @@
 
 pub use docker::TempMongoDocker;
 pub use error::Error;
-<<<<<<< HEAD
-pub use temp_mongo::TempMongo;
-pub use temp_mongo::TempMongoBuilder;
-pub use util::SeedData;
-=======
 pub use util::DataSeeder;
 pub use temp_mongo::TempMongo;
 pub use temp_mongo::TempMongoBuilder;
->>>>>>> 62b1e69c
+pub use util::SeedData;