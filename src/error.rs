use std::path::PathBuf;

/// An error that can occur when creating or cleaning a MongDB instance.
pub struct Error {
    /// The actual error.
    inner: ErrorInner,
}

#[derive(Debug)]
pub enum ErrorInner {
    /// Failed to create the temporary directory.
    MakeTempDir(std::io::Error),

    /// Failed to create the database directory.
    MakeDbDir(PathBuf, std::io::Error),

    /// Failed to spawn the server.
    SpawnServer(String, std::io::Error),

    /// Failed to kill the server.
    KillServer(std::io::Error),

    /// Failed to clean up the temporary directory.
    CleanDir(PathBuf, std::io::Error),

<<<<<<< HEAD
    /// Failed to connect to the server.
    Connect(String, mongodb::error::Error),
=======
	/// Failed to connect to the server.
	Connect(String, mongodb::error::Error),

	Port,
>>>>>>> 62b1e69c
}

impl std::error::Error for Error {}

impl std::fmt::Debug for Error {
    fn fmt(&self, f: &mut std::fmt::Formatter<'_>) -> std::fmt::Result {
        std::fmt::Debug::fmt(&self.inner, f)
    }
}

impl std::fmt::Display for Error {
    fn fmt(&self, f: &mut std::fmt::Formatter<'_>) -> std::fmt::Result {
        std::fmt::Display::fmt(&self.inner, f)
    }
}

impl std::fmt::Display for ErrorInner {
<<<<<<< HEAD
    fn fmt(&self, f: &mut std::fmt::Formatter<'_>) -> std::fmt::Result {
        match self {
            Self::MakeTempDir(e) => write!(f, "Failed to create temporary directory: {e}"),
            Self::MakeDbDir(path, e) => {
                write!(f, "Failed to create data directory {}: {e}", path.display())
            }
            Self::SpawnServer(name, e) => write!(f, "Failed to run server command: {name}: {e}"),
            Self::KillServer(e) => write!(f, "Failed to terminate spanwed server: {e}"),
            Self::CleanDir(path, e) => write!(
                f,
                "Failed to clean up temporary state directory {}: {e}",
                path.display()
            ),
            Self::Connect(address, e) => write!(f, "Failed to connect to server at {address}: {e}"),
        }
    }
=======
	fn fmt(&self, f: &mut std::fmt::Formatter<'_>) -> std::fmt::Result {
		match self {
			Self::MakeTempDir(e) => write!(f, "Failed to create temporary directory: {e}"),
			Self::MakeDbDir(path, e) => {
				write!(f, "Failed to create data directory {}: {e}", path.display())
			}
			Self::SpawnServer(name, e) => write!(f, "Failed to run server command: {name}: {e}"),
			Self::KillServer(e) => write!(f, "Failed to terminate spanwed server: {e}"),
			Self::CleanDir(path, e) => write!(
				f,
				"Failed to clean up temporary state directory {}: {e}",
				path.display()
			),
			Self::Connect(address, e) => write!(f, "Failed to connect to server at {address}: {e}"),
			Self::Port => write!(f, "Failed to select a free port by the os "),
		}
	}
>>>>>>> 62b1e69c
}

impl From<ErrorInner> for Error {
    fn from(inner: ErrorInner) -> Self {
        Self { inner }
    }
}
#[derive(Debug)]
pub enum TempMongoDockerError {
    BollardConnectionError(bollard::errors::Error),
    ContainerCreationError(String),
    MongoConnectionError(mongodb::error::Error),
    DockerConnectionError(String),
}

impl From<bollard::errors::Error> for TempMongoDockerError {
    fn from(err: bollard::errors::Error) -> Self {
        TempMongoDockerError::BollardConnectionError(err)
    }
}

impl From<mongodb::error::Error> for TempMongoDockerError {
    fn from(err: mongodb::error::Error) -> Self {
        TempMongoDockerError::MongoConnectionError(err)
    }
}<|MERGE_RESOLUTION|>--- conflicted
+++ resolved
@@ -23,15 +23,10 @@
     /// Failed to clean up the temporary directory.
     CleanDir(PathBuf, std::io::Error),
 
-<<<<<<< HEAD
-    /// Failed to connect to the server.
-    Connect(String, mongodb::error::Error),
-=======
 	/// Failed to connect to the server.
 	Connect(String, mongodb::error::Error),
 
 	Port,
->>>>>>> 62b1e69c
 }
 
 impl std::error::Error for Error {}
@@ -49,24 +44,6 @@
 }
 
 impl std::fmt::Display for ErrorInner {
-<<<<<<< HEAD
-    fn fmt(&self, f: &mut std::fmt::Formatter<'_>) -> std::fmt::Result {
-        match self {
-            Self::MakeTempDir(e) => write!(f, "Failed to create temporary directory: {e}"),
-            Self::MakeDbDir(path, e) => {
-                write!(f, "Failed to create data directory {}: {e}", path.display())
-            }
-            Self::SpawnServer(name, e) => write!(f, "Failed to run server command: {name}: {e}"),
-            Self::KillServer(e) => write!(f, "Failed to terminate spanwed server: {e}"),
-            Self::CleanDir(path, e) => write!(
-                f,
-                "Failed to clean up temporary state directory {}: {e}",
-                path.display()
-            ),
-            Self::Connect(address, e) => write!(f, "Failed to connect to server at {address}: {e}"),
-        }
-    }
-=======
 	fn fmt(&self, f: &mut std::fmt::Formatter<'_>) -> std::fmt::Result {
 		match self {
 			Self::MakeTempDir(e) => write!(f, "Failed to create temporary directory: {e}"),
@@ -84,7 +61,6 @@
 			Self::Port => write!(f, "Failed to select a free port by the os "),
 		}
 	}
->>>>>>> 62b1e69c
 }
 
 impl From<ErrorInner> for Error {
