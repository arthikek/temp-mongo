--- conflicted
+++ resolved
@@ -69,72 +69,6 @@
 /// tests if the collected documents resemble the input documents
 #[cfg_attr(feature = "tokio-runtime", tokio::test)]
 #[cfg_attr(feature = "async-std-runtime", async_std::test)]
-<<<<<<< HEAD
-async fn insert_and_find() {
-    let_assert!(Ok(mongo) = TempMongo::new().await);
-    let database = mongo.client().database("test");
-    let collection = database.collection::<Document>("foo");
-
-    let_assert!(Ok(id) = collection.insert_one(doc! { "hello": "world" }, None).await);
-    let_assert!(Some(id) = id.inserted_id.as_object_id());
-    let_assert!(Ok(Some(document)) = collection.find_one(doc! { "_id": id }, None).await);
-    assert!(document == doc! { "_id": id, "hello": "world" });
-
-    // Not needed, but shows better errors.
-    assert!(let Ok(()) = mongo.kill_and_clean().await);
-}
-
-
-#[cfg_attr(feature = "tokio-runtime", tokio::test)]
-#[cfg_attr(feature = "async-std-runtime", async_std::test)]
-async fn test_temp_mongo_docker() {
-    // Initialize TempMongoDocker
-    let mut temp_mongo_docker = TempMongoDocker::new().expect("Failed to create TempMongoDocker");
-
-    // Create a MongoDB container
-    let_assert!(Ok(_container) = temp_mongo_docker.create().await);
-
-    // Assuming `create` also initializes `mongo_client`
-    let mongo_client = temp_mongo_docker
-        .mongo_client
-        .as_ref()
-        .expect("MongoDB client not initialized");
-    let database = mongo_client.database("test");
-    let collection = database.collection::<Document>("foo");
-
-    // Insert a document
-    let_assert!(
-        Ok(id) = collection
-            .insert_one(doc! { "hello": "docker world" }, None)
-            .await
-    );
-    let_assert!(Some(id) = id.inserted_id.as_object_id());
-
-    // Find the inserted document
-    let_assert!(Ok(Some(document)) = collection.find_one(doc! { "_id": id }, None).await);
-    assert!(document == doc! { "_id": id, "hello": "docker world" });
-}
-
-
-#[cfg_attr(feature = "tokio-runtime", tokio::test)]
-#[cfg_attr(feature = "async-std-runtime", async_std::test)]
-async fn test_container_status() {
-    // Create a TempMongoDocker instance
-    let mut temp_mongo_docker = TempMongoDocker::new().expect("Failed to create TempMongoDocker");
-
-    // Set up the environment (assuming this creates a container named "temp_mongo_docker")
-    temp_mongo_docker
-        .create()
-        .await
-        .expect("Failed to create environment");
-
-    // Test the container_status function
-    let status = temp_mongo_docker.container_status().await;
-    match status {
-        Ok(status) => assert!(status,"The container is found!"),
-        Err(error) => panic!("Error while checking container status: {:?}", error),
-    }
-=======
 async fn seeding_document() {
     let documents = vec![
         mongodb::bson::doc! {"name": "Alice", "age": 30},
@@ -184,5 +118,53 @@
     );
 
     assert!(let Ok(()) = mongo.kill_and_clean().await);
->>>>>>> 62b1e69c
+}
+
+async fn test_temp_mongo_docker() {
+    // Initialize TempMongoDocker
+    let mut temp_mongo_docker = TempMongoDocker::new().expect("Failed to create TempMongoDocker");
+
+    // Create a MongoDB container
+    let_assert!(Ok(_container) = temp_mongo_docker.create().await);
+
+    // Assuming `create` also initializes `mongo_client`
+    let mongo_client = temp_mongo_docker
+        .mongo_client
+        .as_ref()
+    let database = mongo_client.database("test");
+        .expect("MongoDB client not initialized");
+    let collection = database.collection::<Document>("foo");
+    // Insert a document
+
+    let_assert!(
+        Ok(id) = collection
+            .insert_one(doc! { "hello": "docker world" }, None)
+            .await
+    );
+    let_assert!(Some(id) = id.inserted_id.as_object_id());
+
+    // Find the inserted document
+    let_assert!(Ok(Some(document)) = collection.find_one(doc! { "_id": id }, None).await);
+    assert!(document == doc! { "_id": id, "hello": "docker world" });
+}
+
+
+#[cfg_attr(feature = "tokio-runtime", tokio::test)]
+#[cfg_attr(feature = "async-std-runtime", async_std::test)]
+async fn test_container_status() {
+    let mut temp_mongo_docker = TempMongoDocker::new().expect("Failed to create TempMongoDocker");
+    // Create a TempMongoDocker instance
+
+    // Set up the environment (assuming this creates a container named "temp_mongo_docker")
+    temp_mongo_docker
+        .await
+        .expect("Failed to create environment");
+        .create()
+
+    // Test the container_status function
+    let status = temp_mongo_docker.container_status().await;
+    match status {
+        Ok(status) => assert!(status,"The container is found!"),
+        Err(error) => panic!("Error while checking container status: {:?}", error),
+    }
 }